import { existsSync, readFileSync, writeFileSync } from "node:fs";
import { WPlacer, log, duration } from "./wplacer.js";
import express from "express";
import cors from "cors";

// User data handling
const users = existsSync("users.json") ? JSON.parse(readFileSync("users.json", "utf8")) : {};
const saveUsers = () => writeFileSync("users.json", JSON.stringify(users, null, 4));

// Template data handling
const templates = {};
const saveTemplates = () => {
    const templatesToSave = {};
    for (const id in templates) {
        const t = templates[id];
        templatesToSave[id] = {
            name: t.name,
            template: t.template,
            coords: t.coords,
            canBuyCharges: t.canBuyCharges,
            canBuyMaxCharges: t.canBuyMaxCharges,
            antiGriefMode: t.antiGriefMode,
            userIds: t.userIds
        };
    }
    writeFileSync("templates.json", JSON.stringify(templatesToSave, null, 4));
};

const app = express();
app.use(cors({ origin: 'https://wplace.live' }));
app.use(express.static("public"));
app.use(express.json({ limit: Infinity }));

let currentSettings = {
    turnstileNotifications: false,
    accountCooldown: 20000,
    purchaseCooldown: 5000,
    dropletReserve: 0,
    antiGriefStandby: 600000,
    drawingMethod: 'linear',
    chargeThreshold: 0.5,
    outlineMode: false,
};
if (existsSync("settings.json")) {
    currentSettings = { ...currentSettings, ...JSON.parse(readFileSync("settings.json", "utf8")) };
}
const saveSettings = () => writeFileSync("settings.json", JSON.stringify(currentSettings, null, 4));


const sseClients = new Set();
let needToken = true;
const activeBrowserUsers = new Set(); // --- BROWSER LOCK ---

function sseBroadcast(event, data) {
    const payload = `event: ${event}\ndata: ${JSON.stringify(data)}\n\n`;
    for (const res of sseClients) res.write(payload);
}

function requestTokenFromClients(reason = "unknown") {
    if (sseClients.size === 0) {
        needToken = true;
        return;
    }
    sseBroadcast("request-token", { reason });
}

function logUserError(error, id, name, context) {
    const message = error.message || "An unknown error occurred.";
    if (message.includes("(500)") || message.includes("(1015)") || message.includes("(502)")) {
        log(id, name, `❌ Failed to ${context}: ${message}`);
    } else {
        log(id, name, `❌ Failed to ${context}`, error);
    }
}

class TemplateManager {
    constructor(name, templateData, coords, canBuyCharges, canBuyMaxCharges, antiGriefMode, userIds) {
        this.name = name;
        this.template = templateData;
        this.coords = coords;
        this.canBuyCharges = canBuyCharges;
        this.canBuyMaxCharges = canBuyMaxCharges;
        this.antiGriefMode = antiGriefMode;
        this.userIds = userIds;
        this.running = false;
        this.status = "Waiting to be started.";
        this.activeWplacer = null;
        this.turnstileToken = null;
        this.masterId = this.userIds[0];
        this.masterName = users[this.masterId].name;
        this.masterIdentifier = this.userIds.map(id => `${users[id].name}#${id}`).join(', ');
        this.isFirstRun = true;
        this.sleepResolve = null;
        this.sleepInterval = null;
        this.sleepTimeout = null;
        this.lastTurnTimestamp = 0;
    }
    sleep(ms, withProgressBar = false) {
        return new Promise(resolve => {
            this.sleepResolve = resolve;
            
            this.sleepTimeout = setTimeout(() => {
                if (this.sleepInterval) {
                    clearInterval(this.sleepInterval);
                    this.sleepInterval = null;
                    if (withProgressBar) process.stdout.write('\n');
                }
                if (this.sleepResolve) {
                    this.sleepResolve = null;
                    this.sleepTimeout = null;
                    resolve();
                }
            }, ms);

            if (withProgressBar && ms > 1000) {
                const totalDuration = ms;
                const barWidth = 40;
                let elapsed = 0;

                const updateProgressBar = () => {
                    elapsed += 1000;
                    if (elapsed > totalDuration) elapsed = totalDuration;
                    const percentage = (elapsed / totalDuration) * 100;
                    const filledWidth = Math.round((barWidth * percentage) / 100);
                    const emptyWidth = barWidth - filledWidth;
                    const bar = `[${'█'.repeat(filledWidth)}${' '.repeat(emptyWidth)}]`;
                    const time = `${duration(elapsed)} / ${duration(totalDuration)}`;
                    const eta = duration(totalDuration - elapsed);
                    process.stdout.clearLine(0);
                    process.stdout.cursorTo(0);
                    process.stdout.write(`⏲️ ${bar} ${percentage.toFixed(0)}% ${time} (ETA: ${eta}) `);
                };
                updateProgressBar();
                this.sleepInterval = setInterval(updateProgressBar, 1000);
            }
        });
    }

    interruptSleep() {
        if (this.sleepResolve) {
            log('SYSTEM', 'wplacer', `[${this.name}] ⚙️ Settings changed, waking up.`);
            clearTimeout(this.sleepTimeout);
            if (this.sleepInterval) {
                clearInterval(this.sleepInterval);
                this.sleepInterval = null;
                process.stdout.write('\n');
            }
            this.sleepResolve();
            this.sleepResolve = null;
            this.sleepTimeout = null;
        }
    }
    setToken(t) { 
        this.turnstileToken = t;
        if (this.activeWplacer) this.activeWplacer.setToken(t); 
    }
    async handleUpgrades(wplacer) {
        if (this.canBuyMaxCharges) {
            await wplacer.loadUserInfo();
            const affordableDroplets = wplacer.userInfo.droplets - currentSettings.dropletReserve;
            const amountToBuy = Math.floor(affordableDroplets / 500);

            if (amountToBuy > 0) {
                log(wplacer.userInfo.id, wplacer.userInfo.name, `💰 Attempting to buy ${amountToBuy} max charge upgrade(s).`);
                try {
                    await wplacer.buyProduct(70, amountToBuy);
                    await this.sleep(currentSettings.purchaseCooldown);
                    await wplacer.loadUserInfo();
                } catch (error) {
                    logUserError(error, wplacer.userInfo.id, wplacer.userInfo.name, "purchase max charge upgrades", this.name);
                }
            }
        }
    }
    async start() {
        this.running = true;
        this.status = "Started.";
        log('SYSTEM', 'wplacer', `▶️ Starting template "${this.name}"...`);

        while (this.running) {
            if (this.isFirstRun) {
                log('SYSTEM', 'wplacer', `[${this.name}] 🚀 Performing initial painting cycle...`);
                
                const userChargeStates = await Promise.all(this.userIds.map(async (userId) => {
                    if (activeBrowserUsers.has(userId)) return { userId, charges: -1 };
                    activeBrowserUsers.add(userId);
                    const wplacer = new WPlacer(null, null, null, requestTokenFromClients, currentSettings, this.name);
                    try {
                        await wplacer.login(users[userId].cookies);
                        return { userId, charges: wplacer.userInfo.charges.count };
                    } catch (error) {
                        logUserError(error, userId, users[userId].name, "fetch charge state for initial sort", this.name);
                        return { userId, charges: -1 };
                    } finally {
                        await wplacer.close();
                        activeBrowserUsers.delete(userId);
                    }
                }));

                userChargeStates.sort((a, b) => b.charges - a.charges);
                const sortedUserIds = userChargeStates.map(u => u.userId);

                for (const userId of sortedUserIds) {
                    if (!this.running) break;
                    if (activeBrowserUsers.has(userId)) continue;
                    activeBrowserUsers.add(userId);
                    const wplacer = new WPlacer(this.template, this.coords, this.canBuyCharges, requestTokenFromClients, currentSettings, this.name);
                    wplacer.token = this.turnstileToken;
                    try {
                        const { id, name } = await wplacer.login(users[userId].cookies);
                        this.status = `Initial run for ${name}#${id}`;
                        log(id, name, `[${this.name}] 🏁 Starting initial turn...`);
                        this.activeWplacer = wplacer;
                        await wplacer.paint(currentSettings.drawingMethod);
                        this.turnstileToken = wplacer.token;
                        await this.handleUpgrades(wplacer);
                        
                        if (await wplacer.pixelsLeft() === 0) {
                            this.running = false; // Stop the main loop
                            break; // Exit the initial run loop
                        }
                    } catch (error) {
                        logUserError(error, userId, users[userId].name, "perform initial user turn", this.name);
                    } finally {
                        if (wplacer.browser) await wplacer.close();
                        this.activeWplacer = null;
                        activeBrowserUsers.delete(userId);
                    }
                     if (this.running && this.userIds.length > 1) {
                        log('SYSTEM', 'wplacer', `[${this.name}] ⏱️ Initial cycle: Waiting ${currentSettings.accountCooldown / 1000} seconds before next user.`);
                        await this.sleep(currentSettings.accountCooldown);
                    }
                }
                this.isFirstRun = false;
                log('SYSTEM', 'wplacer', `[${this.name}] ✅ Initial placement cycle complete.`);
                if (!this.running) continue; // Skip to the main loop's completion check
            }

            if (activeBrowserUsers.has(this.masterId)) {
                await this.sleep(5000);
                continue;
            }
            activeBrowserUsers.add(this.masterId);
            const checkWplacer = new WPlacer(this.template, this.coords, this.canBuyCharges, requestTokenFromClients, currentSettings, this.name);
            let pixelsRemaining;
            try {
                await checkWplacer.login(users[this.masterId].cookies);
                pixelsRemaining = await checkWplacer.pixelsLeft();
            } catch (error) {
                logUserError(error, this.masterId, this.masterName, "check pixels left", this.name);
                await this.sleep(60000);
                continue;
            } finally {
                await checkWplacer.close();
                activeBrowserUsers.delete(this.masterId);
            }

            if (pixelsRemaining === 0) {
                if (this.antiGriefMode) {
                    this.status = "Monitoring for changes.";
                    log('SYSTEM', 'wplacer', `[${this.name}] 🖼 Template is complete. Monitoring... Checking again in ${currentSettings.antiGriefStandby / 60000} minutes.`);
                    await this.sleep(currentSettings.antiGriefStandby);
                    continue;
                } else {
                    log('SYSTEM', 'wplacer', `[${this.name}] 🖼 Template finished!`);
                    this.status = "Finished.";
                    this.running = false;
                    break;
                }
            }

            let userStates = [];
            for (const userId of this.userIds) {
                 if (activeBrowserUsers.has(userId)) continue;
                 activeBrowserUsers.add(userId);
                 const wplacer = new WPlacer(this.template, this.coords, this.canBuyCharges, requestTokenFromClients, currentSettings, this.name);
                 try {
                     await wplacer.login(users[userId].cookies);
                     userStates.push({ userId, charges: wplacer.userInfo.charges, cooldownMs: wplacer.userInfo.charges.cooldownMs });
                 } catch (error) {
                     logUserError(error, userId, users[userId].name, "check user status", this.name);
                 } finally {
                     await wplacer.close();
                     activeBrowserUsers.delete(userId);
                 }
            }
            
            const readyUsers = userStates.filter(u => {
                const target = Math.max(1, u.charges.max * currentSettings.chargeThreshold);
                return u.charges.count >= target;
            });

            let userToRun = null;
            if (readyUsers.length > 0) {
                // Sort by who has the most charges and pick them.
                readyUsers.sort((a, b) => b.charges.count - a.charges.count);
                userToRun = readyUsers[0];
            }

            if (userToRun) {
                const now = Date.now();
                const timeSinceLastTurn = now - this.lastTurnTimestamp;

                if (this.userIds.length > 1 && timeSinceLastTurn < currentSettings.accountCooldown) {
                    const waitTime = currentSettings.accountCooldown - timeSinceLastTurn;
                    log('SYSTEM', 'wplacer', `[${this.name}] ⏱️ Respecting account cooldown. Waiting ${duration(waitTime)}...`);
                    await this.sleep(waitTime);
                }

                if (activeBrowserUsers.has(userToRun.userId)) continue;
                activeBrowserUsers.add(userToRun.userId);
                const wplacer = new WPlacer(this.template, this.coords, this.canBuyCharges, requestTokenFromClients, currentSettings, this.name);
                try {
                    const { id, name } = await wplacer.login(users[userToRun.userId].cookies);
                    this.status = `Running user ${name}#${id}`;
                    log(id, name, `[${this.name}] 🔋 User has enough charges. Starting turn...`);
                    this.activeWplacer = wplacer;
                    wplacer.token = this.turnstileToken;
                    await wplacer.paint(currentSettings.drawingMethod);
                    this.turnstileToken = wplacer.token;
                    await this.handleUpgrades(wplacer);
                    this.lastTurnTimestamp = Date.now();
                } catch (error) {
                    logUserError(error, userToRun.userId, users[userToRun.userId].name, "perform paint turn", this.name);
                } finally {
                    await wplacer.close();
                    this.activeWplacer = null;
                    activeBrowserUsers.delete(userToRun.userId);
                }
            } else if (this.running) {
                if (this.canBuyCharges) {
                    if (!activeBrowserUsers.has(this.masterId)) {
                        activeBrowserUsers.add(this.masterId);
                        const chargeBuyer = new WPlacer(this.template, this.coords, this.canBuyCharges, requestTokenFromClients, currentSettings, this.name);
                        try {
                            await chargeBuyer.login(users[this.masterId].cookies);
                            const affordableDroplets = chargeBuyer.userInfo.droplets - currentSettings.dropletReserve;
                            if(affordableDroplets >= 500) {
                                const maxAffordable = Math.floor(affordableDroplets / 500);
                                const amountToBuy = Math.min(Math.ceil(pixelsRemaining / 30), maxAffordable);
                                if (amountToBuy > 0) {
                                    log(this.masterId, this.masterName, `[${this.name}] 💰 Attempting to buy pixel charges...`);
                                    await chargeBuyer.buyProduct(80, amountToBuy);
                                    await this.sleep(currentSettings.purchaseCooldown);
                                    continue;
                                }
                            }
                        } catch (error) {
                             logUserError(error, this.masterId, this.masterName, "attempt to buy pixel charges", this.name);
                        } finally {
                            await chargeBuyer.close();
                            activeBrowserUsers.delete(this.masterId);
                        }
                    }
                }
                
                const times = userStates.map(u => {
                    const target = Math.max(1, u.charges.max * currentSettings.chargeThreshold);
                    return Math.max(0, (target - u.charges.count) * u.cooldownMs);
                });
                const minTimeToReady = times.length ? Math.min(...times) : -1;
                const waitTime = (minTimeToReady > 0 ? minTimeToReady : 60000) + 2000;
                this.status = `Waiting for charges.`;
                log('SYSTEM', 'wplacer', `[${this.name}] ⏳ No users have reached charge threshold. Waiting for next recharge...`);
                await this.sleep(waitTime, true);
            }
        }
        if (this.status !== "Finished.") {
            this.status = "Stopped.";
            log('SYSTEM', 'wplacer', `[${this.name}] ✖️ Template stopped.`);
        }
    }
}

app.get("/events", (req, res) => {
    res.setHeader("Content-Type", "text/event-stream");
    res.setHeader("Cache-Control", "no-cache");
    res.setHeader("Connection", "keep-alive");
    res.setHeader("Access-Control-Allow-Origin", "*");
    res.write("retry: 1000\n\n");

    sseClients.add(res);

    if (needToken) {
        res.write(`event: request-token\ndata: ${JSON.stringify({ reason: "client-connect" })}\n\n`);
        needToken = false;
    }

    req.on("close", () => {
        sseClients.delete(res);
    });
});

// frontend endpoints
app.get("/users", (_, res) => res.json(users));
app.get("/templates", (_, res) => {
    const sanitizedTemplates = {};
    for (const id in templates) {
        const t = templates[id];
        sanitizedTemplates[id] = {
            name: t.name,
            template: t.template,
            coords: t.coords,
            canBuyCharges: t.canBuyCharges,
            canBuyMaxCharges: t.canBuyMaxCharges,
            antiGriefMode: t.antiGriefMode,
            userIds: t.userIds,
            running: t.running,
            status: t.status
        };
    }
    res.json(sanitizedTemplates);
});
app.get('/settings', (_, res) => res.json(currentSettings));
app.put('/settings', (req, res) => {
    const oldSettings = { ...currentSettings };
    currentSettings = { ...currentSettings, ...req.body };
    saveSettings();

<<<<<<< HEAD
    // Interrupt sleep for all running templates if the drawing policy changes.
    if (
        oldSettings.alwaysDrawOnCharge !== currentSettings.alwaysDrawOnCharge ||
        oldSettings.chargeThreshold !== currentSettings.chargeThreshold ||
        oldSettings.outlineMode !== currentSettings.outlineMode
    ) {
=======
    if (oldSettings.chargeThreshold !== currentSettings.chargeThreshold) {
>>>>>>> 5c1c476f
        for (const id in templates) {
            if (templates[id].running) {
                templates[id].interruptSleep();
            }
        }
    }
    res.sendStatus(200);
});
app.get("/user/status/:id", async (req, res) => {
    const { id } = req.params;
    if (!users[id] || activeBrowserUsers.has(id)) return res.sendStatus(409); // Conflict
    activeBrowserUsers.add(id);
    const wplacer = new WPlacer();
    try {
        const userInfo = await wplacer.login(users[id].cookies);
        res.status(200).json(userInfo);
    } catch (error) {
        logUserError(error, id, users[id].name, "validate cookie");
        res.status(500).json({ error: error.message });
    } finally {
        await wplacer.close();
        activeBrowserUsers.delete(id);
    }
});
app.post("/user", async (req, res) => {
    if (!req.body.cookies || !req.body.cookies.j) return res.sendStatus(400);
    const wplacer = new WPlacer();
    try {
        const userInfo = await wplacer.login(req.body.cookies);
        if (activeBrowserUsers.has(userInfo.id)) return res.sendStatus(409);
        activeBrowserUsers.add(userInfo.id);
        users[userInfo.id] = { 
            name: userInfo.name, 
            cookies: req.body.cookies,
            expirationDate: req.body.expirationDate 
        };
        saveUsers();
        res.json(userInfo);
    } catch (error) {
        logUserError(error, 'NEW_USER', 'N/A', 'add new user');
        res.status(500).json({ error: error.message });
    } finally {
        if (wplacer.userInfo) activeBrowserUsers.delete(wplacer.userInfo.id);
        await wplacer.close();
    }
});
app.post("/template", async (req, res) => {
    if (!req.body.templateName || !req.body.template || !req.body.coords || !req.body.userIds || !req.body.userIds.length) return res.sendStatus(400);
    
    const isDuplicateName = Object.values(templates).some(t => t.name === req.body.templateName);
    if (isDuplicateName) {
        return res.status(409).json({ error: "A template with this name already exists." });
    }

    const wplacer = new WPlacer();
    try {
        await wplacer.login(users[req.body.userIds[0]].cookies);
        const templateId = Date.now().toString();
        templates[templateId] = new TemplateManager(req.body.templateName, req.body.template, req.body.coords, req.body.canBuyCharges, req.body.canBuyMaxCharges, req.body.antiGriefMode, req.body.userIds);
        saveTemplates();
        res.status(200).json({ id: templateId });
    } catch (error) {
        logUserError(error, req.body.userIds[0], users[req.body.userIds[0]].name, "create template");
        res.status(500).json({ error: error.message });
    } finally {
        await wplacer.close();
    }
});
app.delete("/user/:id", async (req, res) => {
    if (!req.params.id || !users[req.params.id]) return res.sendStatus(400);
    delete users[req.params.id];
    saveUsers();
    res.sendStatus(200);
});
app.delete("/template/:id", async (req, res) => {
    if (!req.params.id || !templates[req.params.id] || templates[req.params.id].running) return res.sendStatus(400);
    delete templates[req.params.id];
    saveTemplates();
    res.sendStatus(200);
});
app.put("/template/edit/:id", async (req, res) => {
    const { id } = req.params;
    if (!templates[id]) return res.sendStatus(404);

    const manager = templates[id];
    const updatedData = req.body;

    manager.name = updatedData.templateName;
    manager.coords = updatedData.coords;
    manager.userIds = updatedData.userIds;
    manager.canBuyCharges = updatedData.canBuyCharges;
    manager.canBuyMaxCharges = updatedData.canBuyMaxCharges;
    manager.antiGriefMode = updatedData.antiGriefMode;
    
    if (updatedData.template) {
        manager.template = updatedData.template;
    }

    manager.masterId = manager.userIds[0];
    manager.masterName = users[manager.masterId].name;
    manager.masterIdentifier = manager.userIds.map(uid => `${users[uid].name}#${uid}`).join(', ');

    saveTemplates();
    res.sendStatus(200);
});
app.put("/template/:id", async (req, res) => {
    if (!req.params.id || !templates[req.params.id]) return res.sendStatus(400);
    const manager = templates[req.params.id];
    for (const i of Object.keys(req.body)) {
        if (i === "running") {
            if (req.body.running && !manager.running) {
                try {
                    manager.start();
                } catch (error) {
                    log(req.params.id, manager.masterName, "Error starting template", error);
                };
            } else manager.running = false;
        } else manager[i] = req.body[i];
    };
    res.sendStatus(200);
});
app.put("/template/restart/:id", async (req, res) => {
    if (!req.params.id || !templates[req.params.id]) return res.sendStatus(400);
    const manager = templates[req.params.id];
    manager.running = false;
    setTimeout(() => {
        manager.isFirstRun = true;
        manager.start().catch(error => log(req.params.id, manager.masterName, "Error restarting template", error));
    }, 1000);
    res.sendStatus(200);
});

// client endpoints
app.get("/canvas", async (req, res) => {
    const { tx, ty } = req.query;
    // Validate tx and ty: must be non-negative integers
    const txInt = Number.isInteger(Number(tx)) ? Number(tx) : NaN;
    const tyInt = Number.isInteger(Number(ty)) ? Number(ty) : NaN;
    if (
        tx === undefined || ty === undefined ||
        isNaN(txInt) || isNaN(tyInt) ||
        txInt < 0 || tyInt < 0
    ) {
        return res.sendStatus(400);
    }
    try {
        const url = `https://backend.wplace.live/files/s0/tiles/${txInt}/${tyInt}.png`;
        const response = await fetch(url);
        if (!response.ok) return res.sendStatus(response.status);
        const buffer = Buffer.from(await response.arrayBuffer());
        res.json({ image: `data:image/png;base64,${buffer.toString('base64')}` });
    } catch (error) {
        res.status(500).json({ error: error.message });
    }
});
app.get("/ping", (_, res) => res.send("Pong!"));
app.post("/t", async (req, res) => {
    const { t } = req.body;
    if (!t) return res.sendStatus(400);
    for (const id in templates) {
        if (templates[id]) {
            templates[id].setToken(t);
        }
    }
    res.sendStatus(200);
});

// --- New Keep-Alive System ---
const keepAlive = async () => {
    log('SYSTEM', 'wplacer', '⚙️ Performing periodic cookie keep-alive check for all users...');
    const userIds = Object.keys(users);
    for (const userId of userIds) {
        if (activeBrowserUsers.has(userId)) {
            log(userId, users[userId].name, '⚠️ Skipping keep-alive check: user is currently busy.');
            continue;
        }
        activeBrowserUsers.add(userId);
        const user = users[userId];
        const wplacer = new WPlacer();
        try {
            await wplacer.login(user.cookies);
            log(userId, user.name, '✅ Cookie keep-alive successful.');
        } catch (error) {
            logUserError(error, userId, user.name, 'perform keep-alive check');
        } finally {
            if (wplacer.browser) await wplacer.close();
            activeBrowserUsers.delete(userId);
        }
    }
    log('SYSTEM', 'wplacer', '✅ Keep-alive check complete.');
};

// starting
const diffVer = (v1, v2) => v1.split(".").map(Number).reduce((r, n, i) => r || (n - v2.split(".")[i]) * (i ? 10 ** (2 - i) : 100), 0);
(async () => {
    console.clear();
    const version = JSON.parse(readFileSync("package.json", "utf8")).version;
    console.log(`🌐 wplacer by luluwaffless and jinx (${version})`);

    // Load saved templates
    if (existsSync("templates.json")) {
        const loadedTemplates = JSON.parse(readFileSync("templates.json", "utf8"));
        for (const id in loadedTemplates) {
            const t = loadedTemplates[id];
            if (t.userIds.every(uid => users[uid])) {
                templates[id] = new TemplateManager(t.name, t.template, t.coords, t.canBuyCharges, t.canBuyMaxCharges, t.antiGriefMode, t.userIds);
            } else {
                console.warn(`⚠️ Template "${t.name}" could not be loaded because one or more user IDs are missing from users.json. It will be removed on the next save.`);
            }
        }
        console.log(`✅ Loaded ${Object.keys(templates).length} templates.`);
    }

    // check for updates
    const githubPackage = await fetch("https://raw.githubusercontent.com/luluwaffless/wplacer/refs/heads/main/package.json");
    const githubVersion = (await githubPackage.json()).version;
    const diff = diffVer(version, githubVersion);
    if (diff !== 0) console.warn(`${diff < 0 ? "⚠️ Outdated version! Please update using \"git pull\"." : "🤖 Unreleased."}\n  GitHub: ${githubVersion}\n  Local: ${version} (${diff})`);
    
    // start server
    const port = Number(process.env.PORT) || 80;
    const host = process.env.HOST || "127.0.0.1";
    app.listen(port, host, () => {
        console.log(`✅ Open http://${host}${port !== 80 ? `:${port}` : ""}/ in your browser to start!`);
        requestTokenFromClients("server-start");
        setInterval(keepAlive, 20 * 60 * 1000); // Run keep-alive every 20 minutes
    });
})();<|MERGE_RESOLUTION|>--- conflicted
+++ resolved
@@ -417,16 +417,12 @@
     currentSettings = { ...currentSettings, ...req.body };
     saveSettings();
 
-<<<<<<< HEAD
     // Interrupt sleep for all running templates if the drawing policy changes.
     if (
         oldSettings.alwaysDrawOnCharge !== currentSettings.alwaysDrawOnCharge ||
         oldSettings.chargeThreshold !== currentSettings.chargeThreshold ||
         oldSettings.outlineMode !== currentSettings.outlineMode
     ) {
-=======
-    if (oldSettings.chargeThreshold !== currentSettings.chargeThreshold) {
->>>>>>> 5c1c476f
         for (const id in templates) {
             if (templates[id].running) {
                 templates[id].interruptSleep();
