{
  "name": "wplacer",
  "version": "2.1.5",
  "main": "index.js",
  "type": "module",
  "scripts": {
    "start": "node --env-file=.env ."
  },
  "dependencies": {
    "cors": "^2.8.5",
    "express": "^5.1.0",
    "node-notifier": "^10.0.1",
    "puppeteer": "^24.16.0",
    "puppeteer-extra": "^3.3.6",
    "puppeteer-extra-plugin-stealth": "^2.11.2",
    "cors": "^2.8.5"
  }
<<<<<<< HEAD
}
=======


}


>>>>>>> 3fb40cb3
<|MERGE_RESOLUTION|>--- conflicted
+++ resolved
@@ -1,26 +1,19 @@
-{
-  "name": "wplacer",
-  "version": "2.1.5",
-  "main": "index.js",
-  "type": "module",
-  "scripts": {
-    "start": "node --env-file=.env ."
-  },
-  "dependencies": {
-    "cors": "^2.8.5",
-    "express": "^5.1.0",
-    "node-notifier": "^10.0.1",
-    "puppeteer": "^24.16.0",
-    "puppeteer-extra": "^3.3.6",
-    "puppeteer-extra-plugin-stealth": "^2.11.2",
-    "cors": "^2.8.5"
-  }
-<<<<<<< HEAD
-}
-=======
-
-
-}
-
-
->>>>>>> 3fb40cb3
+{
+  "name": "wplacer",
+  "version": "2.1.5",
+  "main": "index.js",
+  "type": "module",
+  "scripts": {
+    "start": "node --env-file=.env ."
+  },
+  "dependencies": {
+    "express": "^5.1.0",
+    "node-notifier": "^10.0.1",
+    "puppeteer": "^24.16.0",
+    "puppeteer-extra": "^3.3.6",
+    "puppeteer-extra-plugin-stealth": "^2.11.2",
+    "cors": "^2.8.5"
+  }
+
+}
+