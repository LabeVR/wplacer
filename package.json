{
  "name": "wplacer",
  "version": "2.2.3",
  "main": "index.js",
  "type": "module",
  "scripts": {
    "start": "node --env-file=.env ."
  },
  "dependencies": {
    "express": "^5.1.0",
    "node-notifier": "^10.0.1",
    "puppeteer": "^24.16.0",
    "puppeteer-extra": "^3.3.6",
    "puppeteer-extra-plugin-stealth": "^2.11.2",
    "cors": "^2.8.5"
  },
  "engines": {
    "node": ">=22.0.0",
    "npm": ">=10.0.0"
  }
<<<<<<< HEAD
}


=======
}
>>>>>>> b23abc1f
<|MERGE_RESOLUTION|>--- conflicted
+++ resolved
@@ -1,27 +1,21 @@
-{
-  "name": "wplacer",
-  "version": "2.2.3",
-  "main": "index.js",
-  "type": "module",
-  "scripts": {
-    "start": "node --env-file=.env ."
-  },
-  "dependencies": {
-    "express": "^5.1.0",
-    "node-notifier": "^10.0.1",
-    "puppeteer": "^24.16.0",
-    "puppeteer-extra": "^3.3.6",
-    "puppeteer-extra-plugin-stealth": "^2.11.2",
-    "cors": "^2.8.5"
-  },
-  "engines": {
-    "node": ">=22.0.0",
-    "npm": ">=10.0.0"
-  }
-<<<<<<< HEAD
-}
-
-
-=======
-}
->>>>>>> b23abc1f
+{
+  "name": "wplacer",
+  "version": "2.2.3",
+  "main": "index.js",
+  "type": "module",
+  "scripts": {
+    "start": "node --env-file=.env ."
+  },
+  "dependencies": {
+    "express": "^5.1.0",
+    "node-notifier": "^10.0.1",
+    "puppeteer": "^24.16.0",
+    "puppeteer-extra": "^3.3.6",
+    "puppeteer-extra-plugin-stealth": "^2.11.2",
+    "cors": "^2.8.5"
+  },
+  "engines": {
+    "node": ">=22.0.0",
+    "npm": ">=10.0.0"
+  }
+}